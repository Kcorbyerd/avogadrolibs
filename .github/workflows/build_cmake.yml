name: CMake Build Matrix
# Many thanks to Cristian Adam for examples
# e.g. https://github.com/cristianadam/HelloWorld/blob/master/.github/workflows/build_cmake.yml
# https://cristianadam.eu/20191222/using-github-actions-with-c-plus-plus-and-cmake/


on: [push, pull_request, workflow_dispatch]

env:
  QT_VERSION: 5.15.2
  # this is different from MACOSX_DEPLOYMENT_TARGET to prevent build problems
  # we set MACOSX_DEPLOYMENT_TARGET later
  MACOS_TARGET: 10.12
  FEATURES: -DBUILD_GPL_PLUGINS=ON -DWITH_COORDGEN=OFF -DUSE_VTK=ON
  CACHE: -DCMAKE_C_COMPILER_LAUNCHER=sccache -DCMAKE_CXX_COMPILER_LAUNCHER=sccache
  SCCACHE_GHA_ENABLED: "true"

jobs:
  build:
    name: ${{ matrix.config.name }}
    runs-on: ${{ matrix.config.os }}
    strategy:
      fail-fast: false
      matrix:
        config:
        - {
            name: "Ubuntu GCC", artifact: "Ubuntu-Latest.tar.gz",
            os: ubuntu-latest,
            cc: "gcc", cxx: "g++",
            build_type: "Release",
            cmake_flags: "-G Ninja -DENABLE_TESTING=ON -DTEST_QTGL=OFF -USE_SYSTEM_ZLIB=ON",
            cpack: "",
          }
        - {
            name: "Ubuntu AppImage", artifact: "Avogadro2.AppImage",
            os: ubuntu-20.04,
            cc: "gcc", cxx: "g++",
            build_type: "Release",
            cmake_flags: "-G Ninja -DINSTALL_BUNDLE_FILES=ON -USE_SYSTEM_ZLIB=ON",
            cpack: "",
          }
        - {
            name: "macOS Latest Clang", artifact: "macOS.dmg",
            os: macos-latest,
            cc: "clang", cxx: "clang++",
            build_type: "Release",
            cmake_flags: "-G Ninja",
            cpack_flags: "-G DragNDrop",
          }
        - {
            name: "Windows Latest MSVC", artifact: "Win64.exe",
            os: windows-latest,
            cc: "cl", cxx: "cl",
            build_type: "Release",
            cmake_flags: "-DOPENSSL_ROOT_DIR=D:\\a\\Tools\\OpenSSL\\Win_x64",
            build_flags: "-j 2",
            cpack_flags: "-G NSIS",
          }
        - {
            name: "Ubuntu Address Sanitizer", artifact: "",
            os: ubuntu-20.04,
            cc: "gcc", cxx: "g++",
            build_type: "asan",
            cmake_flags: "-G Ninja -DENABLE_TESTING=ON -DTEST_QTGL=OFF -USE_SYSTEM_ZLIB=ON",
            cpack: "",
          }
        - {
            name: "Ubuntu Leak Sanitizer", artifact: "",
            os: ubuntu-20.04,
            cc: "gcc", cxx: "g++",
            build_type: "lsan",
            cmake_flags: "-G Ninja -DENABLE_TESTING=ON -DTEST_QTGL=OFF -USE_SYSTEM_ZLIB=ON",
            cpack: "",
          }
        - {
            name: "Ubuntu Thread Sanitizer", artifact: "",
            os: ubuntu-20.04,
            cc: "gcc", cxx: "g++",
            build_type: "tsan",
            cmake_flags: "-G Ninja -DENABLE_TESTING=ON -DTEST_QTGL=OFF -USE_SYSTEM_ZLIB=ON",
            cpack: "",
          }
        - {
            name: "Ubuntu Undefined Behavior Sanitizer", artifact: "",
            os: ubuntu-20.04,
            cc: "gcc", cxx: "g++",
            build_type: "ubsan",
            cmake_flags: "-G Ninja -DENABLE_TESTING=ON -DTEST_QTGL=OFF -USE_SYSTEM_ZLIB=ON",
            cpack: "",
          }

    steps:

    - name: Install Dependencies (Linux)
      if: runner.os == 'Linux'
      run: |
        sudo apt-get -qq update
        sudo apt-get -qq install ninja-build libeigen3-dev libboost-all-dev libglew-dev libxml2-dev 
        sudo apt-get -qq install qtbase5-dev qtchooser qt5-qmake qtbase5-dev-tools libqt5x11extras5-dev libqt5svg5-dev
    - name: Install Dependencies (macOS)
      if: runner.os == 'macOS'
      run: |
        if uname -p | grep -q "arm" ; then
           export PATH=/opt/homebrew/bin:$PATH
        else # not self-hosted runner
          brew install ninja eigen glew
        fi
    - name: Install Dependencies (Windows)
      if: runner.os == 'Windows'
      run: choco install ninja

    - name: Checkout openchemistry
      uses: actions/checkout@v3
      with:
        repository: openchemistry/openchemistry
        submodules: recursive

    - name: Checkout avogadroapp
      uses: actions/checkout@v3
      with:
        repository: openchemistry/avogadroapp
        path: avogadroapp

    - name: Checkout avogadrolibs
      uses: actions/checkout@v3
      with:
        path: avogadrolibs

    - name: Install Qt
      uses: jurplel/install-qt-action@v3
      with:
<<<<<<< HEAD
=======
        cache: True
>>>>>>> 27b487b5
        version: ${{ env.QT_VERSION }}

    - name: Install OpenSSL (Win64)
      if: runner.os == 'Windows'
      run: aqt install-tool windows desktop tools_openssl_x64
      shell: bash

    - name: Configure MSVC Command Prompt
      if: runner.os == 'Windows'
      uses: ilammy/msvc-dev-cmd@v1
      with:
        arch: x64

    - name: Grab cache files
      uses: actions/cache@v3
      if: runner.os != 'Windows'
      with:
        path: |
          ${{ runner.workspace }}/build/thirdparty
          ${{ runner.workspace }}/build/Downloads
        key: ${{ matrix.config.name }}-thirdparty

    - name: Run sccache-cache
      uses: mozilla-actions/sccache-action@main

    - name: Configure
      run: |
        if [ ! -d "${{ runner.workspace }}/build" ]; then mkdir "${{ runner.workspace }}/build"; fi
        cd "${{ runner.workspace }}/build"
        # won't have any effect except on Mac
        echo "MACOSX_DEPLOYMENT_TARGET=${{ env.MACOS_TARGET }}" >> $GITHUB_ENV
        CC=${{matrix.config.cc}} CXX=${{matrix.config.cxx}} cmake $GITHUB_WORKSPACE ${{env.FEATURES}} ${{env.CACHE}} -DCMAKE_BUILD_TYPE=${{matrix.config.build_type}} ${{matrix.config.cmake_flags}}
      shell: bash

    - name: Build
      run: |
        CC=${{matrix.config.cc}} CXX=${{matrix.config.cxx}} CMAKE_C_COMPILER_LAUNCHER=sccache CMAKE_CXX_COMPILER_LAUNCHER=sccache cmake --build . --config ${{matrix.config.build_type}} ${{matrix.config.build_flags}}
      shell: bash
      working-directory: ${{ runner.workspace }}/build

    - name: Fix Mac plugins
      if: runner.os == 'macOS'
      working-directory: ${{ runner.workspace }}/build/prefix/lib/openbabel 
      run: |
        for plugin in *.so; do
          for libpath in `otool -L ${plugin} | grep '/Users/runner/work' | awk '{print $1}'`; do 
            export lib=`echo $libpath | cut -d '/' -f 9`;
            echo "Fixing $plugin $lib $libpath"
            install_name_tool -change $libpath @executable_path/../Frameworks/$lib $plugin
          done
        done
        cd .. # build/prefix/lib
        for plugin in libinchi.?.?.?.dylib; do
          for libpath in `otool -L ${plugin} | grep '/Users/runner/work' | awk '{print $1}'`; do 
            export lib=`echo $libpath | cut -d '/' -f 9`;
            echo "Fixing $plugin $lib $libpath"
            install_name_tool -change $libpath @executable_path/../Frameworks/$lib $plugin
          done
        done
        otool -L libinchi.?.?.?.dylib
        cp -p libinchi* ../Avogadro2.app/Contents/Frameworks/

    - name: Run tests
      if: matrix.config.os == 'ubuntu-20.04'
      shell: cmake -P {0}
      run: |
        include(ProcessorCount)
        ProcessorCount(N)
        set(ENV{CTEST_OUTPUT_ON_FAILURE} "ON")
        set(ENV{ASAN_OPTIONS} "new_delete_type_mismatch=0")
        execute_process(
          COMMAND ctest -j ${N}
          WORKING_DIRECTORY ${{ runner.workspace }}/build/avogadrolibs
          RESULT_VARIABLE result
        )
        if (NOT result EQUAL 0)
          message(FATAL_ERROR "Running tests failed!")
        endif()

    - name: Install the Apple certificate
      # From GitHub docs: https://docs.github.com/en/actions/guides/installing-an-apple-certificate-on-macos-runners-for-xcode-development
      if: runner.os == 'macOS'
      working-directory: ${{ runner.workspace }}/build
      env:
        BUILD_CERTIFICATE_BASE64: ${{ secrets.BUILD_CERTIFICATE_BASE64 }}
        P12_PASSWORD: ${{ secrets.P12_PASSWORD }}
        KEYCHAIN_PASSWORD: ${{ secrets.KEYCHAIN_PASSWORD }}
        NOTARIZE_USERNAME: ${{ secrets.AC_USERNAME }}
        NOTARIZE_PASSWORD: ${{ secrets.AC_PASSWORD }}
        CODESIGN_IDENTITY: ${{ secrets.CODESIGN_ID }}
        PRODUCT_BUNDLE_IDENTIFIER: cc.avogadro
      run: |
        # create variables
        if [ -n "${P12_PASSWORD}" ]; then
          CERTIFICATE_PATH=$RUNNER_TEMP/build_certificate.p12
          KEYCHAIN_PATH=$RUNNER_TEMP/app-signing.keychain-db

          # import certificate and provisioning profile from secrets
          echo -n "$BUILD_CERTIFICATE_BASE64" | base64 --decode --output $CERTIFICATE_PATH

          # create temporary keychain if the cert is non-zero
          if [ -s $CERTIFICATE_PATH ]; then
            security create-keychain -p "$KEYCHAIN_PASSWORD" $KEYCHAIN_PATH
            security set-keychain-settings -lut 21600 $KEYCHAIN_PATH
            security unlock-keychain -p "$KEYCHAIN_PASSWORD" $KEYCHAIN_PATH

            # import certificate to keychain
            security import $CERTIFICATE_PATH -P "$P12_PASSWORD" -A -t cert -f pkcs12 -k $KEYCHAIN_PATH
            security list-keychain -d user -s $KEYCHAIN_PATH

            # signing occurs via avogadroapp cpack instructions
          fi # certificate exists
        fi # password exists

    - name: Pack
      if: matrix.config.artifact != 0
      shell: bash
      run: |
        if [ -z "${P12_PASSWORD}" ]; then
          unset CODESIGN_IDENTITY # to prevent cpack failing when trying to sign
        fi
        cpack ${{ matrix.config.cpack_flags }}
      env:
        P12_PASSWORD: ${{ secrets.P12_PASSWORD }}
        CODESIGN_IDENTITY: ${{ secrets.CODESIGN_ID }}
      working-directory: ${{ runner.workspace }}/build/avogadroapp

    - name: AppImage
      if: matrix.config.os == 'ubuntu-18.04'
      shell: bash
      run: |
        mkdir appdir
        mv prefix appdir/usr
        wget -c -nv "https://github.com/probonopd/linuxdeployqt/releases/download/continuous/linuxdeployqt-continuous-x86_64.AppImage"
        wget -c -nv "https://github.com/AppImage/AppImageKit/releases/download/continuous/appimagetool-x86_64.AppImage"
        chmod a+x *.AppImage
        ./linuxdeployqt-continuous-x86_64.AppImage appdir/usr/share/applications/*.desktop -bundle-non-qt-libs -extra-plugins=iconengines
        # add the custom AppRun
        rm appdir/AppRun
        cp ../avogadrolibs/avogadrolibs/scripts/AppImage.sh appdir/AppRun
        chmod a+x appdir/AppRun
        ./appimagetool-x86_64.AppImage appdir
        mv Avogadro2*.AppImage avogadroapp # for upload
        # remove the cpack files
        rm avogadroapp/Avogadro2*Linux.*
      working-directory: ${{ runner.workspace }}/build

    - name: Notarize Mac DMG
      if: runner.os == 'macOS'
      run: |
        # check current directory (failing signing)
        echo `pwd`
        ls -ld
        # check if we have the password and the username
        if [ -n "${NOTARIZE_PASSWORD}" ] && [ -n "${NOTARIZE_USERNAME}" ]; then
          codesign -s "$CODESIGN_IDENTITY" --timestamp Avogadro2*.dmg
          npx notarize-cli --file Avogadro2*.dmg
        fi
      working-directory: ${{ runner.workspace }}/build/avogadroapp
      env:
        NOTARIZE_USERNAME: ${{ secrets.AC_USERNAME }}
        NOTARIZE_PASSWORD: ${{ secrets.AC_PASSWORD }}
        CODESIGN_IDENTITY: ${{ secrets.CODESIGN_ID }}
        PRODUCT_BUNDLE_IDENTIFIER: cc.avogadro

    - name: Setup tmate session
      if: ${{ failure() }}
      uses: mxschmitt/action-tmate@v3

    - name: Upload
      if: matrix.config.artifact != 0
      uses: actions/upload-artifact@v3
      with:
        path: ${{ runner.workspace }}/build/avogadroapp/Avogadro2*.*
        name: ${{ matrix.config.artifact }}

    - name: Cleanup
      if: ${{ always() }} # To ensure this step runs even when earlier steps fail
      shell: bash
      run: |
        ls -la ./
        rm -rf ./* || true
        rm -rf ./.??* || true
        ls -la ./
 <|MERGE_RESOLUTION|>--- conflicted
+++ resolved
@@ -129,10 +129,7 @@
     - name: Install Qt
       uses: jurplel/install-qt-action@v3
       with:
-<<<<<<< HEAD
-=======
         cache: True
->>>>>>> 27b487b5
         version: ${{ env.QT_VERSION }}
 
     - name: Install OpenSSL (Win64)
