//////////////////////////////////////////////////////////////////////
//
// First-stage screen-space fragment shader for the solid pipeline
//
// It offers ambient occlusion and edge detection capabilities.
//
//////////////////////////////////////////////////////////////////////

#version 120

//
// Input
//

// texture coordinates
varying vec2 UV;

//
// Uniforms
//

// RGB rendered texture
uniform sampler2D inRGBTex;

// RGB color for applying fog
uniform float fogR;
uniform float fogG;
uniform float fogB;
uniform float offset;

// Depth rendered texture
uniform sampler2D inDepthTex;
// 1.0 if enabled, 0.0 if disabled
uniform float inAoEnabled;
<<<<<<< HEAD
// 1.0 if enabled, 0.0 if disabled
uniform float inDofEnabled;
=======
// 0.0 if disabled
uniform float inFogStrength;
>>>>>>> 7d04a441
// Shadow strength for SSAO
uniform float inAoStrength;
// 1.0 if enabled, 0.0 if disabled
uniform float inEdStrength;
<<<<<<< HEAD
// amount of offset when zoom-in or zoom-out.
uniform float uoffset;
// Dof strength
uniform float inDofStrength;
// Dof position
uniform float inDofPosition;
=======
// offset for zoom-in and zoom-out
uniform float uoffset;
// position for other molecules.
uniform float inFogPosition;
>>>>>>> 7d04a441
// Rendering surface dimensions, in pixels
uniform float width, height;

vec3 getNormalAt(vec2 normalUV)
{
  float xpos = texture2D(inDepthTex, normalUV + vec2(1.0 / width, 0.0)).x;
  float xneg = texture2D(inDepthTex, normalUV - vec2(1.0 / width, 0.0)).x;
  float ypos = texture2D(inDepthTex, normalUV + vec2(0.0, 1.0 / height)).x;
  float yneg = texture2D(inDepthTex, normalUV - vec2(0.0, 1.0 / height)).x;
  float xdelta = xpos - xneg;
  float ydelta = ypos - yneg;
  vec3 r = vec3(xdelta, ydelta, 1.0 / width + 1.0 / height);
  return normalize(r);
}

vec3 getNormalNear(vec2 normalUV)
{
  float cent = texture2D(inDepthTex, normalUV).x;
  float xpos = texture2D(inDepthTex, normalUV + vec2(1.0 / width, 0.0)).x;
  float xneg = texture2D(inDepthTex, normalUV - vec2(1.0 / width, 0.0)).x;
  float ypos = texture2D(inDepthTex, normalUV + vec2(0.0, 1.0 / height)).x;
  float yneg = texture2D(inDepthTex, normalUV - vec2(0.0, 1.0 / height)).x;
  float xposdelta = xpos - cent;
  float xnegdelta = cent - xneg;
  float yposdelta = ypos - cent;
  float ynegdelta = cent - yneg;
  float xdelta = abs(xposdelta) > abs(xnegdelta) ? xnegdelta : xposdelta;
  float ydelta = abs(yposdelta) > abs(ynegdelta) ? ynegdelta : yposdelta;
  vec3 r = vec3(xdelta, ydelta, 0.5 / width + 0.5 / height);
  return normalize(r);
}

float lerp(float a, float b, float f)
{
    return a + f * (b - a);
}

<<<<<<< HEAD
float rand(vec2 co){
  return fract(sin(dot(co.xy ,vec2(12.9898,78.233))) * 43758.5453);
}

float depthToZ(float depth) {
  float eyeZ = ((height * 0.57735) /2.0);
  float near = 2.0;
  float far = 8000.0;
  float depthNormalized = 2.0 * depth - 1.0;
  return 2.0 * near * far / (far + near - depthNormalized * (far - near));
}

float calcBlur(float z, float pixelScale) {
  return clamp(abs(z - 39.0), 0.0, 0.5*pixelScale);
}

vec4 applyBlur(vec2 texCoord) {
  float pixelScale = max(width, height);
  float origZ = depthToZ(texture2D(inDepthTex, texCoord).x);
  float blurAmt = calcBlur(origZ, pixelScale);
  // Skip blurring if the original depth is less than the threshold
  if (origZ < uoffset * inDofPosition) {
    return texture2D(inRGBTex, texCoord);
  }
  float total = 1.0;
  vec4 color = texture2D(inRGBTex, texCoord);
  for (int i = 0; i < 32; i++) {
    float t = (float(i) / float(64));
    float angle = (t * 4.0) * 6.28319; 
    float radius = (t * 2. - 1.); 
    angle += 1.0 * rand(gl_FragCoord.xy);
    vec2 offset = (vec2(cos(angle), sin(angle)) * radius * 0.05 * inDofStrength) / pixelScale;
    float z = depthToZ(texture2D(inDepthTex, texCoord + offset).x);
    float sampleBlur = calcBlur(z, pixelScale);
    float weight = float((z >= origZ) || (sampleBlur >= blurAmt * radius + 0.));
    vec4 sample = texture2D(inRGBTex, texCoord + offset);
    color += weight * sample;
    total += weight;
  }
  return color / total;
=======
vec4 applyFog(vec2 texCoord) {
  vec4 finalColor = mix(
    texture2D(inRGBTex, texCoord),
    vec4(vec3(fogR, fogG, fogB), 1.),
    pow(texture2D(inDepthTex, texCoord.xy).r, uoffset * inFogPosition/10.0)
  ) + inFogStrength / 100.0;
return finalColor;
>>>>>>> 7d04a441
}

const vec2 SSAOkernel[16] = vec2[16](
  vec2(0.072170, 0.081556),
  vec2(-0.035126, 0.056701),
  vec2(-0.034186, -0.083598),
  vec2(-0.056102, -0.009235),
  vec2(0.017487, -0.099822),
  vec2(0.071065, 0.015921),
  vec2(0.040950, 0.079834),
  vec2(-0.087751, 0.065326),
  vec2(0.061108, -0.025829),
  vec2(0.081262, -0.025854),
  vec2(-0.063816, 0.083857),
  vec2(0.043747, -0.068586),
  vec2(-0.089848, 0.049046),
  vec2(-0.065370, 0.058761),
  vec2(0.099581, -0.089322),
  vec2(-0.032077, -0.042826)
);

float computeSSAOLuminosity(vec3 normal)
{
  float totalOcclusion = 0.0;
  float depth = texture2D(inDepthTex, UV).x;
  float A = (width * UV.x + 10 * height * UV.y) * 2.0 * 3.14159265358979 * 5.0 / 16.0;
  float S = sin(A);
  float C = cos(A);
  mat2 rotation = mat2(
    C, -S,
    S, C
  );
  for (int i = 0; i < 16; i++) {
    vec2 samplePoint = rotation * SSAOkernel[i];
    float occluderDepth = texture2D(inDepthTex, UV + samplePoint).x;
    vec3 occluder = vec3(samplePoint.xy, depth - occluderDepth);
    float d = length(occluder);
    float occlusion = max(0.0, dot(normal, occluder)) * (1.0 / (1.0 + d));
    totalOcclusion += occlusion;
  }
  
  return max(0.0, 1.2 - inAoStrength * totalOcclusion);
}

float computeEdgeLuminosity(vec3 normal)
{
  return max(0.0, pow(normal.z - 0.1, 1.0 / 3.0));
}

void main() {
  float luminosity = 1.0;
  luminosity *= max(1.2 * (1.0 - inAoEnabled), computeSSAOLuminosity(getNormalNear(UV)));
  luminosity *= max(1.0 - inEdStrength, computeEdgeLuminosity(getNormalAt(UV)));
  vec4 color = texture2D(inRGBTex, UV);
<<<<<<< HEAD
  if(inDofEnabled == 0.0){
    gl_FragColor = vec4(color.xyz * luminosity, color.w);
  }
  else {
  // Apply blur to the color texture
    vec4 blurredColor = applyBlur(UV);
    vec4 blurColor = vec4(luminosity * blurredColor.xyz, blurredColor.w);
    gl_FragColor = blurColor;
=======
  if (inFogStrength == 0.0) {
    gl_FragColor = vec4(color.xyz * luminosity, color.w);
  }
  else {
  // Apply fog to the color texture
    vec4 foggedColor = applyFog(UV);
    vec4 fogColor = vec4(luminosity * foggedColor.xyz, foggedColor.w);
    gl_FragColor = fogColor;
>>>>>>> 7d04a441
  }
  gl_FragDepth = texture2D(inDepthTex, UV).x;
}<|MERGE_RESOLUTION|>--- conflicted
+++ resolved
@@ -32,30 +32,22 @@
 uniform sampler2D inDepthTex;
 // 1.0 if enabled, 0.0 if disabled
 uniform float inAoEnabled;
-<<<<<<< HEAD
 // 1.0 if enabled, 0.0 if disabled
 uniform float inDofEnabled;
-=======
 // 0.0 if disabled
 uniform float inFogStrength;
->>>>>>> 7d04a441
 // Shadow strength for SSAO
 uniform float inAoStrength;
 // 1.0 if enabled, 0.0 if disabled
 uniform float inEdStrength;
-<<<<<<< HEAD
 // amount of offset when zoom-in or zoom-out.
 uniform float uoffset;
 // Dof strength
 uniform float inDofStrength;
 // Dof position
 uniform float inDofPosition;
-=======
-// offset for zoom-in and zoom-out
-uniform float uoffset;
 // position for other molecules.
 uniform float inFogPosition;
->>>>>>> 7d04a441
 // Rendering surface dimensions, in pixels
 uniform float width, height;
 
@@ -93,7 +85,7 @@
     return a + f * (b - a);
 }
 
-<<<<<<< HEAD
+
 float rand(vec2 co){
   return fract(sin(dot(co.xy ,vec2(12.9898,78.233))) * 43758.5453);
 }
@@ -134,7 +126,7 @@
     total += weight;
   }
   return color / total;
-=======
+}
 vec4 applyFog(vec2 texCoord) {
   vec4 finalColor = mix(
     texture2D(inRGBTex, texCoord),
@@ -142,7 +134,6 @@
     pow(texture2D(inDepthTex, texCoord.xy).r, uoffset * inFogPosition/10.0)
   ) + inFogStrength / 100.0;
 return finalColor;
->>>>>>> 7d04a441
 }
 
 const vec2 SSAOkernel[16] = vec2[16](
@@ -193,29 +184,25 @@
 }
 
 void main() {
+  // Some cleanups required.
   float luminosity = 1.0;
   luminosity *= max(1.2 * (1.0 - inAoEnabled), computeSSAOLuminosity(getNormalNear(UV)));
   luminosity *= max(1.0 - inEdStrength, computeEdgeLuminosity(getNormalAt(UV)));
   vec4 color = texture2D(inRGBTex, UV);
-<<<<<<< HEAD
-  if(inDofEnabled == 0.0){
+  if (inFogStrength == 0.0 && inDofEnabled == 0.0) {
     gl_FragColor = vec4(color.xyz * luminosity, color.w);
+  }
+  else if (inFogStrength != 0.0) { // apply fog since it's fast.
+  // Apply fog to the color texture
+    vec4 foggedColor = applyFog(UV);
+    vec4 fogColor = vec4(luminosity * foggedColor.xyz, foggedColor.w);
+    gl_FragColor = fogColor;
   }
   else {
   // Apply blur to the color texture
     vec4 blurredColor = applyBlur(UV);
     vec4 blurColor = vec4(luminosity * blurredColor.xyz, blurredColor.w);
     gl_FragColor = blurColor;
-=======
-  if (inFogStrength == 0.0) {
-    gl_FragColor = vec4(color.xyz * luminosity, color.w);
-  }
-  else {
-  // Apply fog to the color texture
-    vec4 foggedColor = applyFog(UV);
-    vec4 fogColor = vec4(luminosity * foggedColor.xyz, foggedColor.w);
-    gl_FragColor = fogColor;
->>>>>>> 7d04a441
   }
   gl_FragDepth = texture2D(inDepthTex, UV).x;
 }