--- conflicted
+++ resolved
@@ -51,12 +51,9 @@
   , m_renderer(nullptr)
   , m_currentFrame(0)
   , m_toolWidget(nullptr)
-<<<<<<< HEAD
   , m_info(nullptr)
-=======
   , m_frameIdx(nullptr)
   , m_slider(nullptr)
->>>>>>> 985df417
 {
   m_activateAction->setText(tr("Player"));
   m_activateAction->setIcon(QIcon(":/icons/player.png"));
