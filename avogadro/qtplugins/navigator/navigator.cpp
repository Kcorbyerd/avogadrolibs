--- conflicted
+++ resolved
@@ -48,8 +48,12 @@
 {
   m_activateAction->setText(tr("Navigate"));
   m_activateAction->setIcon(QIcon(":/icons/navigator.png"));
-<<<<<<< HEAD
-
+  m_activateAction->setToolTip(
+    tr("Navigation Tool\n\n"
+       "Left Mouse: \tClick and drag to rotate the view.\n"
+       "Middle Mouse: \tClick and drag to zoom in or out.\n"
+       "Right Mouse: \tClick and drag to move the view.\n"));
+      
   QSettings settings;
   m_zoomDirection = settings.value("navigator/zoom", 1).toInt();
 }
@@ -76,16 +80,6 @@
   }
   return m_toolWidget;
 }
-=======
-  m_activateAction->setToolTip(
-    tr("Navigation Tool\n\n"
-       "Left Mouse: \tClick and drag to rotate the view.\n"
-       "Middle Mouse: \tClick and drag to zoom in or out.\n"
-       "Right Mouse: \tClick and drag to move the view.\n"));
-}
-
-Navigator::~Navigator() {}
->>>>>>> bf5625ea
 
 void Navigator::swapZoomDirection(bool checked)
 {
