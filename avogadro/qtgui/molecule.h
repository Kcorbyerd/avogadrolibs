/******************************************************************************
  This source file is part of the Avogadro project.
  This source code is released under the 3-Clause BSD License, (see "LICENSE").
******************************************************************************/

#ifndef AVOGADRO_QTGUI_MOLECULE_H
#define AVOGADRO_QTGUI_MOLECULE_H

#include "avogadroqtguiexport.h"

#include "persistentatom.h"
#include "persistentbond.h"

#include <avogadro/core/avogadrocore.h>
#include <avogadro/core/molecule.h>

#include <QtCore/QObject>
#include <list>

namespace Avogadro {

namespace QtGui {

class Mesh;
class RWMolecule;

/**
 * @class Molecule molecule.h <avogadro/qtgui/molecule.h>
 * @brief A QObject derived molecule object with signals/slots.
 */

class AVOGADROQTGUI_EXPORT Molecule : public QObject, public Core::Molecule
{
  Q_OBJECT

public:
  /** Typedef for Atom class. */
  typedef Core::Molecule::AtomType AtomType;

  /** Typedef for PersistentAtom class. */
  typedef PersistentAtom<Molecule> PersistentAtomType;

  /** Typedef for Bond class. */
  typedef Core::Molecule::BondType BondType;

  /** Typedef for PersistentBond class. */
  typedef PersistentBond<Molecule> PersistentBondType;

  Molecule(QObject* parent_ = nullptr);
  ~Molecule() override;
  /** copy constructor */
  Molecule(const Molecule& other);

  /** copy constructor to copy data from base instance */
  Molecule(const Core::Molecule& other);

  /** Assignment operator */
  Molecule& operator=(const Molecule& other);

  /** Assignment operator to copy data from base instance */
  Molecule& operator=(const Core::Molecule& other);

  /**
   * \enum MoleculeChange
   *Enumeration of change types that can be given.
   */
  enum MoleculeChange
  {
    /** Useful for initializing MoleculeChange variables. */
    NoChange = 0,
    /** Object types that can be changed. */
    Atoms = 1,
    Bonds = 2,
    UnitCell = 4,
    Selection = 8,
    Layers = 16,
    Properties = 32,
<<<<<<< HEAD
    /** Operations that can affect the above types. */
    Added = 1024,
    Removed = 2048,
    Modified = 4096,
    Moved = 8192
=======
    Constraints = 64,
    /** Operations that can affect the above types. */
    Added = 1024,
    Removed = 2048,
    Modified = 4096
>>>>>>> fe10f2d3
  };
  Q_DECLARE_FLAGS(MoleculeChanges, MoleculeChange)

  /**
   * Add an atom with @p atomicNumber to the molecule.
   * @return The atom created.
   */
  AtomType addAtom(unsigned char atomicNumber) override;

  /**
   * Add an atom with @p atomicNumber and @p uniqueId to the molecule.
   * @return The atom created. This can be invalid if the unique ID was already
   * in use.
   */
  virtual AtomType addAtom(unsigned char atomicNumber, Index uniqueId);

  AtomType addAtom(unsigned char number, Vector3 position3d,
                   Index uniqueId = MaxIndex);

  /**
   * @brief Remove the specified atom from the molecule.
   * @param index The index of the atom to be removed.
   * @return True on success, false if the atom was not found.
   */
  bool removeAtom(Index index) override;

  /**
   * @brief Remove the specified atom from the molecule.
   * @param atom The atom to be removed.
   * @return True on success, false if the atom was not found.
   * @overload
   */
  bool removeAtom(const AtomType& atom) override;

  /**
   * @brief Get the atom referenced by the @p uniqueId, the isValid method
   * should be queried to ensure the id still referenced a valid atom.
   * @param uniqueId The unique identifier for the atom.
   * @return An Atom object, check it is valid before using it.
   */
  AtomType atomByUniqueId(Index uniqueId);

  /**
   * @brief Get the unique ID of the atom, this will uniquely reference the atom
   * as long as it exists.
   * @param atom The atom to obtain the unique ID of.
   * @return The unique identifier for the atom, MaxIndex if the atom is invalid
   * or does not belong to this molecule.
   * @{
   */
  Index atomUniqueId(const AtomType& atom) const;
  Index atomUniqueId(Index atom) const;
  /** @} */

  Core::Array<Index>& atomUniqueIds() { return m_atomUniqueIds; }

  /**
   * @brief Add a bond between the specified atoms.
   * @param a The first atom in the bond.
   * @param b The second atom in the bond.
   * @param bondOrder The order of the bond.
   * @return The bond created.
   */
  BondType addBond(const AtomType& a, const AtomType& b,
                   unsigned char bondOrder = 1) override;

  /**
   * @brief Add a bond between the specified atoms.
   * @param atomId1 The index of the first atom in the bond.
   * @param atomId2 The index of the second atom in the bond.
   * @param bondOrder The order of the bond.
   * @return The bond created.
   */
  BondType addBond(Index atomId1, Index atomId2,
                   unsigned char bondOrder = 1) override;

  void addBonds(const Core::Array<std::pair<Index, Index>>& bonds,
                const Core::Array<unsigned char>& orders);
  /**
   * @brief Add a bond between the specified atoms.
   * @param a The first atom in the bond.
   * @param b The second atom in the bond.
   * @param bondOrder The order of the bond.
   * @param uniqueId The unique ID to use for the bond.
   * @return The bond created. This can be invalid if the unique ID was already
   * in use.
   */
  virtual BondType addBond(const AtomType& a, const AtomType& b,
                           unsigned char bondOrder, Index uniqueId);

  /**
   * @brief Add a bond between the specified atoms.
   * @param atomId1 The index of the first atom in the bond.
   * @param atomId2 The index of the second atom in the bond.
   * @param bondOrder The order of the bond.
   * @param uniqueId The unique ID to use for the bond.
   * @return The bond created. This can be invalid if the unique ID was already
   * in use.
   */
  virtual BondType addBond(Index atomId1, Index atomId2,
                           unsigned char bondOrder, Index uniqueId);

  /**
   * @brief Remove the specified bond.
   * @param index The index of the bond to be removed.
   * @return True on success, false if the bond was not found.
   */
  bool removeBond(Index index) override;

  /**
   * @brief Remove the specified bond.
   * @param bond The bond to be removed.
   * @return True on success, false if the bond was not found.
   * @overload
   */
  bool removeBond(const BondType& bond) override;

  /**
   * @brief Remove the specified bond.
   * @param atom1 One atom in the bond.
   * @param atom2 The other atom in the bond.
   * @return True on success, false if the bond was not found.
   * @overload
   * @{
   */
  bool removeBond(const AtomType& atom1, const AtomType& atom2) override;
  bool removeBond(Index atom1, Index atom2) override;
  /** @} */

  /**
   * @brief Get the bond referenced by the @p uniqueId, the isValid method
   * should be queried to ensure the id still referenced a valid bond.
   * @param uniqueId The unique identifier for the bond.
   * @return A Bond object, check it is valid before using it.
   */
  BondType bondByUniqueId(Index uniqueId);

  /**
   * @brief Get the unique ID of the bond, this will uniquely reference the bond
   * as long as it exists.
   * @param bond The bond to obtain the unique ID of.
   * @return The unique identifier for the bond, MaxIndex if the bond is invalid
   * or does not belong to this molecule.
   * @{
   */
  Index bondUniqueId(const BondType& bond) const;
  Index bondUniqueId(Index bond) const;
  /** @} */

  Core::Array<Index>& bondUniqueIds() { return m_bondUniqueIds; }

  Index findAtomUniqueId(Index index) const;
  Index findBondUniqueId(Index index) const;

  RWMolecule* undoMolecule();

  /**
   * @brief Get the formatted chemical formula for the molecule.
   * @return The formatted chemical formula in HTML format.
   * This will include subscripts for atom counts and superscripts for charge
   * and spin multiplicity.
   */
  QString formattedFormula() const;

  bool isInteractive() const;

  void swapBond(Index a, Index b);
  void swapAtom(Index a, Index b);

public slots:
  /**
   * @brief Force the molecule to emit the changed() signal.
   * @param change See changed().
   */
  void emitChanged(unsigned int change);

  /**
   * @brief Request an update through the update() signal
   */
  void emitUpdate() const;

signals:
  /**
   * @brief Indicates that the molecule has changed.
   * @param change Use the MoleculeChange enum to check what has changed.
   *
   * The @p change variable indicates what has changed, i.e. if
   * change & Atoms == true then atoms were changed in some way, and if
   * change & Removed == true then one or more atoms were removed.
   */
  void changed(unsigned int change) const;

  /**
   * @brief Request an update of the molecule.
   * (e.g., re-compute properties)
   */
  void update() const;

private:
  Core::Array<Index> m_atomUniqueIds;
  Core::Array<Index> m_bondUniqueIds;

  friend class RWMolecule;

  RWMolecule* m_undoMolecule;
};

Q_DECLARE_OPERATORS_FOR_FLAGS(Molecule::MoleculeChanges)

} // namespace QtGui
} // namespace Avogadro

#endif // AVOGADRO_QTGUI_MOLECULE_H<|MERGE_RESOLUTION|>--- conflicted
+++ resolved
@@ -75,19 +75,12 @@
     Selection = 8,
     Layers = 16,
     Properties = 32,
-<<<<<<< HEAD
+    Constraints = 64,
     /** Operations that can affect the above types. */
     Added = 1024,
     Removed = 2048,
     Modified = 4096,
     Moved = 8192
-=======
-    Constraints = 64,
-    /** Operations that can affect the above types. */
-    Added = 1024,
-    Removed = 2048,
-    Modified = 4096
->>>>>>> fe10f2d3
   };
   Q_DECLARE_FLAGS(MoleculeChanges, MoleculeChange)
 
